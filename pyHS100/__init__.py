--- conflicted
+++ resolved
@@ -11,25 +11,17 @@
 Module-specific errors are raised as `SmartDeviceException` and are expected
 to be handled by the user of the library.
 """
-<<<<<<< HEAD
 from pyHS100.discover import Discover
 from pyHS100.protocol import TPLinkSmartHomeProtocol
 from pyHS100.smartbulb import SmartBulb
 from pyHS100.smartdevice import (
-=======
-from .discover import Discover  # noqa
-from .protocol import TPLinkSmartHomeProtocol  # noqa
-from .smartbulb import SmartBulb  # noqa
-from .smartdevice import (  # noqa
->>>>>>> b5e585e1
     DeviceType,
     EmeterStatus,
     SmartDevice,
     SmartDeviceException,
 )
-<<<<<<< HEAD
 from pyHS100.smartplug import SmartPlug
-from pyHS100.smartstrip import SmartStrip, SmartStripException
+from pyHS100.smartstrip import SmartStrip
 
 __all__ = [
     "Discover",
@@ -41,10 +33,4 @@
     "SmartDeviceException",
     "SmartPlug",
     "SmartStrip",
-    "SmartStripException",
-]
-=======
-from .smartplug import SmartPlug  # noqa
-from .smartstrip import SmartStrip  # noqa
-from .version import __version__  # noqa
->>>>>>> b5e585e1
+]